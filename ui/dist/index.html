<!DOCTYPE html>
<html lang="en">
<head>
    <meta charset="UTF-8" />
    <meta name="viewport" content="width=device-width, initial-scale=1.0" />

    <title>PocketBase</title>

    <link rel="apple-touch-icon" sizes="180x180" href="./images/favicon/apple-touch-icon.png">
    <link rel="mask-icon" href="./images/favicon/safari-pinned-tab.svg" color="#000000">
    <link rel="shortcut icon" type="image/png" href="./images/favicon/favicon.png">

    <!-- prefetch common tinymce resources to speed up the initial loading times -->
    <link rel="prefetch" href="./libs/tinymce/skins/content/default/content.min.css" as="style" />
    <link rel="prefetch" href="./libs/tinymce/skins/ui/pocketbase/skin.min.css" as="style" />
    <link rel="prefetch" href="./libs/tinymce/skins/ui/pocketbase/content.min.css" as="style" />
    <link rel="prefetch" href="./libs/tinymce/tinymce.min.js" as="script" />
    <link rel="prefetch" href="./libs/tinymce/themes/silver/theme.min.js" as="script" />
    <link rel="prefetch" href="./libs/tinymce/models/dom/model.min.js" as="script" />
    <link rel="prefetch" href="./libs/tinymce/icons/default/icons.min.js" as="script" />
    <link rel="prefetch" href="./libs/tinymce/plugins/directionality/plugin.min.js" as="script" />
    <link rel="prefetch" href="./libs/tinymce/plugins/autoresize/plugin.min.js" as="script" />
    <link rel="prefetch" href="./libs/tinymce/plugins/autolink/plugin.min.js" as="script" />
    <link rel="prefetch" href="./libs/tinymce/plugins/lists/plugin.min.js" as="script" />
    <link rel="prefetch" href="./libs/tinymce/plugins/link/plugin.min.js" as="script" />
    <link rel="prefetch" href="./libs/tinymce/plugins/image/plugin.min.js" as="script" />
    <link rel="prefetch" href="./libs/tinymce/plugins/searchreplace/plugin.min.js" as="script" />
    <link rel="prefetch" href="./libs/tinymce/plugins/fullscreen/plugin.min.js" as="script" />
    <link rel="prefetch" href="./libs/tinymce/plugins/media/plugin.min.js" as="script" />
    <link rel="prefetch" href="./libs/tinymce/plugins/table/plugin.min.js" as="script" />
    <link rel="prefetch" href="./libs/tinymce/plugins/code/plugin.min.js" as="script" />
    <link rel="prefetch" href="./libs/tinymce/plugins/codesample/plugin.min.js" as="script" />

    <link href="./libs/prism/prism.min.css" rel="stylesheet">
    <script src="./libs/prism/prism.min.js" data-manual></script>
    <script>
        window.Prism = window.Prism || {};
        window.Prism.manual = true;
    </script>
<<<<<<< HEAD
  <script type="module" crossorigin src="./assets/index-BecMaWUZ.js"></script>
=======
  <script type="module" crossorigin src="./assets/index-CGvwwHtM.js"></script>
>>>>>>> 9414986c
  <link rel="stylesheet" crossorigin href="./assets/index-B-iwcVJL.css">
</head>
<body>
    <div id="app"></div>
</body>
</html><|MERGE_RESOLUTION|>--- conflicted
+++ resolved
@@ -37,11 +37,7 @@
         window.Prism = window.Prism || {};
         window.Prism.manual = true;
     </script>
-<<<<<<< HEAD
-  <script type="module" crossorigin src="./assets/index-BecMaWUZ.js"></script>
-=======
   <script type="module" crossorigin src="./assets/index-CGvwwHtM.js"></script>
->>>>>>> 9414986c
   <link rel="stylesheet" crossorigin href="./assets/index-B-iwcVJL.css">
 </head>
 <body>
