<!DOCTYPE html>
<html lang="en">
<head>
    <meta charset="UTF-8" />
    <meta name="viewport" content="width=device-width, initial-scale=1.0" />
    <meta
        http-equiv="Content-Security-Policy"
        content="default-src 'self'; style-src 'self' 'unsafe-inline'; img-src 'self' http://127.0.0.1:* data: blob:; connect-src 'self' http://127.0.0.1:*; script-src 'self' 'sha256-GRUzBA7PzKYug7pqxv5rJaec5bwDCw1Vo6/IXwvD3Tc='"
    />

    <title>PocketBase</title>

    <link rel="apple-touch-icon" sizes="180x180" href="./images/favicon/apple-touch-icon.png">
    <link rel="icon" type="image/png" sizes="32x32" href="./images/favicon/favicon-32x32.png">
    <link rel="icon" type="image/png" sizes="16x16" href="./images/favicon/favicon-16x16.png">
    <link rel="manifest" href="./images/favicon/site.webmanifest">
    <link rel="mask-icon" href="./images/favicon/safari-pinned-tab.svg" color="#000000">
    <link rel="shortcut icon" href="./images/favicon/favicon.ico">
    <meta name="msapplication-TileColor" content="#ffffff">
    <meta name="msapplication-config" content="/images/favicon/browserconfig.xml">
    <meta name="theme-color" content="#ffffff">

    <!-- prefetch common tinymce resources to speed up the initial loading times -->
    <link rel="prefetch" href="./libs/tinymce/skins/content/default/content.min.css" as="style" />
    <link rel="prefetch" href="./libs/tinymce/skins/ui/pocketbase/skin.min.css" as="style" />
    <link rel="prefetch" href="./libs/tinymce/skins/ui/pocketbase/content.min.css" as="style" />
    <link rel="prefetch" href="./libs/tinymce/tinymce.min.js" as="script" />
    <link rel="prefetch" href="./libs/tinymce/themes/silver/theme.min.js" as="script" />
    <link rel="prefetch" href="./libs/tinymce/models/dom/model.min.js" as="script" />
    <link rel="prefetch" href="./libs/tinymce/icons/default/icons.min.js" as="script" />
    <link rel="prefetch" href="./libs/tinymce/plugins/autoresize/plugin.min.js" as="script" />
    <link rel="prefetch" href="./libs/tinymce/plugins/autolink/plugin.min.js" as="script" />
    <link rel="prefetch" href="./libs/tinymce/plugins/lists/plugin.min.js" as="script" />
    <link rel="prefetch" href="./libs/tinymce/plugins/link/plugin.min.js" as="script" />
    <link rel="prefetch" href="./libs/tinymce/plugins/image/plugin.min.js" as="script" />
    <link rel="prefetch" href="./libs/tinymce/plugins/searchreplace/plugin.min.js" as="script" />
    <link rel="prefetch" href="./libs/tinymce/plugins/fullscreen/plugin.min.js" as="script" />
    <link rel="prefetch" href="./libs/tinymce/plugins/media/plugin.min.js" as="script" />
    <link rel="prefetch" href="./libs/tinymce/plugins/table/plugin.min.js" as="script" />
    <link rel="prefetch" href="./libs/tinymce/plugins/code/plugin.min.js" as="script" />
    <link rel="prefetch" href="./libs/tinymce/plugins/codesample/plugin.min.js" as="script" />

    <script>
        window.Prism = window.Prism || {};
        window.Prism.manual = true;
    </script>
<<<<<<< HEAD
  <script type="module" crossorigin src="./assets/index-9473b958.js"></script>
  <link rel="stylesheet" href="./assets/index-d0b55baa.css">
=======
  <script type="module" crossorigin src="./assets/index-d58d12b2.js"></script>
  <link rel="stylesheet" href="./assets/index-39aca13b.css">
>>>>>>> 2420b280
</head>
<body>
    <div id="app"></div>
    
</body>
</html><|MERGE_RESOLUTION|>--- conflicted
+++ resolved
@@ -44,13 +44,8 @@
         window.Prism = window.Prism || {};
         window.Prism.manual = true;
     </script>
-<<<<<<< HEAD
-  <script type="module" crossorigin src="./assets/index-9473b958.js"></script>
-  <link rel="stylesheet" href="./assets/index-d0b55baa.css">
-=======
-  <script type="module" crossorigin src="./assets/index-d58d12b2.js"></script>
+  <script type="module" crossorigin src="./assets/index-4c957c86.js"></script>
   <link rel="stylesheet" href="./assets/index-39aca13b.css">
->>>>>>> 2420b280
 </head>
 <body>
     <div id="app"></div>
