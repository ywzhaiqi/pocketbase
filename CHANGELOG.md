<<<<<<< HEAD
## v0.27.0 (WIP)

- Updated the mail attachments auto MIME type detection to use `gabriel-vasile/mimetype` for consistency and broader sniffing signatures support.

- Updated the `select` field UI to accomodate better larger lists and RTL languages ([#4674](https://github.com/pocketbase/pocketbase/issues/4674)).
=======
## v0.26.2

- Updated `golang-jwt/jwt` dependency because it comes with a [minor security fix](https://github.com/golang-jwt/jwt/security/advisories/GHSA-mh63-6h87-95cp).
>>>>>>> 16539335


## v0.26.1

- Removed the wrapping of `io.EOF` error when reading files since currently `io.ReadAll` doesn't check for wrapped errors ([#6600](https://github.com/pocketbase/pocketbase/issues/6600)).


## v0.26.0

- ⚠️ Replaced `aws-sdk-go-v2` and `gocloud.dev/blob` with custom lighter implementation ([#6562](https://github.com/pocketbase/pocketbase/discussions/6562)).
    As a side-effect of the dependency removal, the binary size has been reduced with ~10MB and builds ~30% faster.
    _Although the change is expected to be backward-compatible, I'd recommend to test first locally the new version with your S3 provider (if you use S3 for files storage and backups)._

- ⚠️ Prioritized the user submitted non-empty `createData.email` (_it will be unverified_) when creating the PocketBase user during the first OAuth2 auth.

- Load the request info context during password/OAuth2/OTP authentication ([#6402](https://github.com/pocketbase/pocketbase/issues/6402)).
    This could be useful in case you want to target the auth method as part of the MFA and Auth API rules.
    For example, to disable MFA for the OAuth2 auth could be expressed as `@request.context != "oauth2"` MFA rule.

- Added `store.Store.SetFunc(key, func(old T) new T)` to set/update a store value with the return result of the callback in a concurrent safe manner.

- Added `subscription.Message.WriteSSE(w, id)` for writing an SSE formatted message into the provided writer interface (_used mostly to assist with the unit testing_).

- Added `$os.stat(file)` JSVM helper ([#6407](https://github.com/pocketbase/pocketbase/discussions/6407)).

- Added log warning for `async` marked JSVM handlers and resolve when possible the returned `Promise` as fallback ([#6476](https://github.com/pocketbase/pocketbase/issues/6476)).

- Allowed calling `cronAdd`, `cronRemove` from inside other JSVM handlers ([#6481](https://github.com/pocketbase/pocketbase/discussions/6481)).

- Bumped the default request read and write timeouts to 5mins (_old 3mins_) to accommodate slower internet connections and larger file uploads/downloads.
    _If you want to change them you can modify the `OnServe` hook's `ServeEvent.ReadTimeout/WriteTimeout` fields as shown in [#6550](https://github.com/pocketbase/pocketbase/discussions/6550#discussioncomment-12364515)._

- Normalized the `@request.auth.*` and `@request.body.*` back relations resolver to always return `null` when the relation field is pointing to a different collection ([#6590](https://github.com/pocketbase/pocketbase/discussions/6590#discussioncomment-12496581)).

- Other minor improvements (_fixed query dev log nested parameters output, reintroduced `DynamicModel` object/array props reflect types caching, updated Go and npm deps, etc._)


## v0.25.9

- Fixed `DynamicModel` object/array props reflect type caching ([#6563](https://github.com/pocketbase/pocketbase/discussions/6563)).


## v0.25.8

- Added a default leeway of 5 minutes for the Apple/OIDC `id_token` timestamp claims check to account for clock-skew ([#6529](https://github.com/pocketbase/pocketbase/issues/6529)).
    It can be further customized if needed with the `PB_ID_TOKEN_LEEWAY` env variable (_the value must be in seconds, e.g. "PB_ID_TOKEN_LEEWAY=60" for 1 minute_).


## v0.25.7

- Fixed `@request.body.jsonObjOrArr.*` values extraction ([#6493](https://github.com/pocketbase/pocketbase/discussions/6493)).


## v0.25.6

- Restore the missing `meta.isNew` field of the OAuth2 success response ([#6490](https://github.com/pocketbase/pocketbase/issues/6490)).

- Updated npm dependencies.


## v0.25.5

- Set the current working directory as a default goja script path when executing inline JS strings to allow `require(m)` traversing parent `node_modules` directories.

- Updated `modernc.org/sqlite` and `modernc.org/libc` dependencies.


## v0.25.4

- Downgraded `aws-sdk-go-v2` to the version before the default data integrity checks because there have been reports for non-AWS S3 providers in addition to Backblaze (IDrive, R2) that no longer or partially work with the latest AWS SDK changes.

    While we try to enforce `when_required` by default, it is not enough to disable the new AWS SDK integrity checks entirely and some providers will require additional manual adjustments to make them compatible with the latest AWS SDK (e.g. removing the `x-aws-checksum-*` headers, unsetting the checksums calculation or reinstantiating the old MD5 checksums for some of the required operations, etc.) which as a result leads to a configuration mess that I'm not sure it would be a good idea to introduce.

    This unfornuatelly is not a PocketBase or Go specific issue and the official AWS SDKs for other languages are in the same situation (even the latest aws-cli).

    For those of you that extend PocketBase with Go: if your S3 vendor doesn't support the [AWS Data integrity checks](https://docs.aws.amazon.com/sdkref/latest/guide/feature-dataintegrity.html) and you are updating with `go get -u`, then make sure that the `aws-sdk-go-v2` dependencies in your `go.mod` are the same as in the repo:
    ```
    // go.mod
    github.com/aws/aws-sdk-go-v2 v1.36.1
    github.com/aws/aws-sdk-go-v2/config v1.28.10
    github.com/aws/aws-sdk-go-v2/credentials v1.17.51
    github.com/aws/aws-sdk-go-v2/feature/s3/manager v1.17.48
    github.com/aws/aws-sdk-go-v2/service/s3 v1.72.2

    // after that run
    go clean -modcache && go mod tidy
    ```
    _The versions pinning is temporary until the non-AWS S3 vendors patch their implementation or until I manage to find time to remove/replace the `aws-sdk-go-v2` dependency (I'll consider prioritizing it for the v0.26 or v0.27 release)._


## v0.25.3

- Added a temporary exception for Backblaze S3 endpoints to exclude the new `aws-sdk-go-v2` checksum headers ([#6440](https://github.com/pocketbase/pocketbase/discussions/6440)).


## v0.25.2

- Fixed realtime delete event not being fired for `RecordProxy`-ies and added basic realtime record resolve automated tests ([#6433](https://github.com/pocketbase/pocketbase/issues/6433)).


## v0.25.1

- Fixed the batch API Preview success sample response.

- Bumped GitHub action min Go version to 1.23.6 as it comes with a [minor security fix](https://github.com/golang/go/issues?q=milestone%3AGo1.23.6+label%3ACherryPickApproved) for the ppc64le build.


## v0.25.0

- ⚠️ Upgraded Google OAuth2 auth, token and userinfo endpoints to their latest versions.
    _For users that don't do anything custom with the Google OAuth2 data or the OAuth2 auth URL, this should be a non-breaking change. The exceptions that I could find are:_
    - `/v3/userinfo` auth response changes:
        ```
        meta.rawUser.id             => meta.rawUser.sub
        meta.rawUser.verified_email => meta.rawUser.email_verified
        ```
    - `/v2/auth` query parameters changes:
        If you are specifying custom `approval_prompt=force` query parameter for the OAuth2 auth URL, you'll have to replace it with **`prompt=consent`**.

- Added Trakt OAuth2 provider ([#6338](https://github.com/pocketbase/pocketbase/pull/6338); thanks @aidan-)

- Added support for case-insensitive password auth based on the related UNIQUE index field collation ([#6337](https://github.com/pocketbase/pocketbase/discussions/6337)).

- Enforced `when_required` for the new AWS SDK request and response checksum validations to allow other non-AWS vendors to catch up with new AWS SDK changes (see [#6313](https://github.com/pocketbase/pocketbase/discussions/6313) and [aws/aws-sdk-go-v2#2960](https://github.com/aws/aws-sdk-go-v2/discussions/2960)).
    _You can set the environment variables `AWS_REQUEST_CHECKSUM_CALCULATION` and `AWS_RESPONSE_CHECKSUM_VALIDATION` to `when_supported` if your S3 vendor supports the [new default integrity protections](https://docs.aws.amazon.com/sdkref/latest/guide/feature-dataintegrity.html)._

- Soft-deprecated `Record.GetUploadedFiles` in favor of `Record.GetUnsavedFiles` to minimize the ambiguities what the method do ([#6269](https://github.com/pocketbase/pocketbase/discussions/6269)).

- Replaced archived `github.com/AlecAivazis/survey` dependency with a simpler  `osutils.YesNoPrompt(message, fallback)` helper.

- Upgraded to `golang-jwt/jwt/v5`.

- Added JSVM `new Timezone(name)` binding for constructing `time.Location` value ([#6219](https://github.com/pocketbase/pocketbase/discussions/6219)).

- Added `inflector.Camelize(str)` and `inflector.Singularize(str)` helper methods.

- Use the non-transactional app instance during the realtime records delete access checks to ensure that cascade deleted records with API rules relying on the parent will be resolved.

- Other minor improvements (_replaced all `bool` exists db scans with `int` for broader drivers compatibility, updated API Preview sample error responses, updated UI dependencies, etc._)


## v0.24.4

- Fixed fields extraction for view query with nested comments ([#6309](https://github.com/pocketbase/pocketbase/discussions/6309)).

- Bumped GitHub action min Go version to 1.23.5 as it comes with some [minor security fixes](https://github.com/golang/go/issues?q=milestone%3AGo1.23.5).


## v0.24.3

- Fixed incorrectly reported unique validator error for fields starting with name of another field ([#6281](https://github.com/pocketbase/pocketbase/pull/6281); thanks @svobol13).

- Reload the created/edited records data in the RecordsPicker UI.

- Updated Go dependencies.


## v0.24.2

- Fixed display fields extraction when there are multiple "Presentable" `relation` fields in a single related collection ([#6229](https://github.com/pocketbase/pocketbase/issues/6229)).


## v0.24.1

- Added missing time macros in the UI autocomplete.

- Fixed JSVM types for structs and functions with multiple generic parameters.


## v0.24.0

- ⚠️ Removed the "dry submit" when executing the collections Create API rule
    (you can find more details why this change was introduced and how it could affect your app in https://github.com/pocketbase/pocketbase/discussions/6073).
    For most users it should be non-breaking change, BUT if you have Create API rules that uses self-references or view counters you may have to adjust them manually.
    With this change the "multi-match" operators are also normalized in case the targeted collection doesn't have any records
    (_or in other words, `@collection.example.someField != "test"` will result to `true` if `example` collection has no records because it satisfies the condition that all available "example" records mustn't have `someField` equal to "test"_).
    As a side-effect of all of the above minor changes, the record create API performance has been also improved ~4x times in high concurrent scenarios (500 concurrent clients inserting total of 50k records - [old (58.409064001s)](https://github.com/pocketbase/benchmarks/blob/54140be5fb0102f90034e1370c7f168fbcf0ddf0/results/hetzner_cax41_cgo.md#creating-50000-posts100k-reqs50000-conc500-rulerequestauthid----requestdatapublicisset--true) vs [new (13.580098262s)](https://github.com/pocketbase/benchmarks/blob/7df0466ac9bd62fe0a1056270d20ef82012f0234/results/hetzner_cax41_cgo.md#creating-50000-posts100k-reqs50000-conc500-rulerequestauthid----requestbodypublicisset--true)).

- ⚠️ Changed the type definition of `store.Store[T any]` to `store.Store[K comparable, T any]` to allow support for custom store key types.
    For most users it should be non-breaking change, BUT if you are calling `store.New[any](nil)` instances you'll have to specify the store key type, aka. `store.New[string, any](nil)`.

- Added `@yesterday` and `@tomorrow` datetime filter macros.

- Added `:lower` filter modifier (e.g. `title:lower = "lorem"`).

- Added `mailer.Message.InlineAttachments` field for attaching inline files to an email (_aka. `cid` links_).

- Added cache for the JSVM `arrayOf(m)`, `DynamicModel`, etc. dynamic `reflect` created types.

- Added auth collection select for the settings "Send test email" popup ([#6166](https://github.com/pocketbase/pocketbase/issues/6166)).

- Added `record.SetRandomPassword()` to simplify random password generation usually used in the OAuth2 or OTP record creation flows.
    _The generated ~30 chars random password is assigned directly as bcrypt hash and ignores the `password` field plain value validators like min/max length or regex pattern._

- Added option to list and trigger the registered app level cron jobs via the Web API and UI.

- Added extra validators for the collection field `int64` options (e.g. `FileField.MaxSize`) restricting them to the max safe JSON number (2^53-1).

- Added option to unset/overwrite the default PocketBase superuser installer using `ServeEvent.InstallerFunc`.

- Added `app.FindCachedCollectionReferences(collection, excludeIds)` to speedup records cascade delete almost twice for projects with many collections.

- Added `tests.NewTestAppWithConfig(config)` helper if you need more control over the test configurations like `IsDev`, the number of allowed connections, etc.

- Invalidate all record tokens when the auth record email is changed programmatically or by a superuser ([#5964](https://github.com/pocketbase/pocketbase/issues/5964)).

- Eagerly interrupt waiting for the email alert send in case it takes longer than 15s.

- Normalized the hidden fields filter checks and allow targetting hidden fields in the List API rule.

- Fixed "Unique identify fields" input not refreshing on unique indexes change ([#6184](https://github.com/pocketbase/pocketbase/issues/6184)).


## v0.23.12

- Added warning logs in case of mismatched `modernc.org/sqlite` and `modernc.org/libc` versions ([#6136](https://github.com/pocketbase/pocketbase/issues/6136#issuecomment-2556336962)).

- Skipped the default body size limit middleware for the backup upload endpoint ([#6152](https://github.com/pocketbase/pocketbase/issues/6152)).


## v0.23.11

- Upgraded `golang.org/x/net` to 0.33.0 to fix [CVE-2024-45338](https://www.cve.org/CVERecord?id=CVE-2024-45338).
  _PocketBase uses the vulnerable functions primarily for the auto html->text mail generation, but most applications shouldn't be affected unless you are manually embedding unrestricted user provided value in your mail templates._


## v0.23.10

- Renew the superuser file token cache when clicking on the thumb preview or download link ([#6137](https://github.com/pocketbase/pocketbase/discussions/6137)).

- Upgraded `modernc.org/sqlite` to 1.34.3 to fix "disk io" error on arm64 systems.
    _If you are extending PocketBase with Go and upgrading with `go get -u` make sure to manually set in your go.mod the `modernc.org/libc` indirect dependency to v1.55.3, aka. the exact same version the driver is using._


## v0.23.9

- Replaced `strconv.Itoa` with `strconv.FormatInt` to avoid the int64->int conversion overflow on 32-bit platforms ([#6132](https://github.com/pocketbase/pocketbase/discussions/6132)).


## v0.23.8

- Fixed Model->Record and Model->Collection hook events sync for nested and/or inner-hook transactions ([#6122](https://github.com/pocketbase/pocketbase/discussions/6122)).

- Other minor improvements (updated Go and npm deps, added extra escaping for the default mail record params in case the emails are stored as html files, fixed code comment typos, etc.).


## v0.23.7

- Fixed JSVM exception -> Go error unwrapping when throwing errors from non-request hooks ([#6102](https://github.com/pocketbase/pocketbase/discussions/6102)).


## v0.23.6

- Fixed `$filesystem.fileFromURL` documentation and generated type ([#6058](https://github.com/pocketbase/pocketbase/issues/6058)).

- Fixed `X-Forwarded-For` header typo in the suggested UI "Common trusted proxy" headers ([#6063](https://github.com/pocketbase/pocketbase/pull/6063)).

- Updated the `text` field max length validator error message to make it more clear ([#6066](https://github.com/pocketbase/pocketbase/issues/6066)).

- Other minor fixes (updated Go deps, skipped unnecessary validator check when the default primary key pattern is used, updated JSVM types, etc.).


## v0.23.5

- Fixed UI logs search not properly accounting for the "Include requests by superusers" toggle when multiple search expressions are used.

- Fixed `text` field max validation error message ([#6053](https://github.com/pocketbase/pocketbase/issues/6053)).

- Other minor fixes (comment typos, JSVM types update).

- Updated Go deps and the min Go release GitHub action version to 1.23.4.


## v0.23.4

- Fixed `autodate` fields not refreshing when calling `Save` multiple times on the same `Record` instance ([#6000](https://github.com/pocketbase/pocketbase/issues/6000)).

- Added more descriptive test OTP id and failure log message ([#5982](https://github.com/pocketbase/pocketbase/discussions/5982)).

- Moved the default UI CSP from meta tag to response header ([#5995](https://github.com/pocketbase/pocketbase/discussions/5995)).

- Updated Go and npm dependencies.


## v0.23.3

- Fixed Gzip middleware not applying when serving static files.

- Fixed `Record.Fresh()`/`Record.Clone()` methods not properly cloning `autodate` fields ([#5973](https://github.com/pocketbase/pocketbase/discussions/5973)).


## v0.23.2

- Fixed `RecordQuery()` custom struct scanning ([#5958](https://github.com/pocketbase/pocketbase/discussions/5958)).

- Fixed `--dev` log query print formatting.

- Added support for passing more than one id in the `Hook.Unbind` method for consistency with the router.

- Added collection rules change list in the confirmation popup
  (_to avoid getting anoying during development, the rules confirmation currently is enabled only when using https_).


## v0.23.1

- Added `RequestEvent.Blob(status, contentType, bytes)` response write helper ([#5940](https://github.com/pocketbase/pocketbase/discussions/5940)).

- Added more descriptive error messages.


## v0.23.0

> [!NOTE]
> You don't have to upgrade to PocketBase v0.23.0 if you are not planning further developing
> your existing app and/or are satisfied with the v0.22.x features set. There are no identified critical issues
> with PocketBase v0.22.x yet and in the case of critical bugs and security vulnerabilities, the fixes
> will be backported for at least until Q1 of 2025 (_if not longer_).
>
> **If you don't plan upgrading make sure to pin the SDKs version to their latest PocketBase v0.22.x compatible:**
> - JS SDK: `<0.22.0`
> - Dart SDK: `<0.19.0`

> [!CAUTION]
> This release introduces many Go/JSVM and Web APIs breaking changes!
>
> Existing `pb_data` will be automatically upgraded with the start of the new executable,
> but custom Go or JSVM (`pb_hooks`, `pb_migrations`) and JS/Dart SDK code will have to be migrated manually.
> Please refer to the below upgrade guides:
> - Go:   https://pocketbase.io/v023upgrade/go/.
> - JSVM: https://pocketbase.io/v023upgrade/jsvm/.
>
> If you had already switched to some of the earlier `<v0.23.0-rc14` versions and have generated a full collections snapshot migration (aka. `./pocketbase migrate collections`), then you may have to regenerate the migration file to ensure that it includes the latest changes.

PocketBase v0.23.0 is a major refactor of the internals with the overall goal of making PocketBase an easier to use Go framework.
There are a lot of changes but to highlight some of the most notable ones:

- New and more [detailed documentation](https://pocketbase.io/docs/).
  _The old documentation could be accessed at [pocketbase.io/old](https://pocketbase.io/old/)._
- Replaced `echo` with a new router built on top of the Go 1.22 `net/http` mux enhancements.
- Merged `daos` packages in `core.App` to simplify the DB operations (_the `models` package structs are also migrated in `core`_).
- Option to specify custom `DBConnect` function as part of the app configuration to allow different `database/sql` SQLite drivers (_turso/libsql, sqlcipher, etc._) and custom builds.
  _Note that we no longer loads the `mattn/go-sqlite3` driver by default when building with `CGO_ENABLED=1` to avoid `multiple definition` linker errors in case different CGO SQLite drivers or builds are used. You can find an example how to enable it back if you want to in the [new documentation](https://pocketbase.io/docs/go-overview/#github-commattngo-sqlite3)._
- New hooks allowing better control over the execution chain and error handling (_including wrapping an entire hook chain in a single DB transaction_).
- Various `Record` model improvements (_support for get/set modifiers, simplfied file upload by treating the file(s) as regular field value like `record.Set("document", file)`, etc._).
- Dedicated fields structs with safer defaults to make it easier creating/updating collections programmatically.
- Option to mark field as "Hidden", disallowing regular users to read or modify it (_there is also a dedicated Record hook to hide/unhide Record fields programmatically from a single place_).
- Option to customize the default system collection fields (`id`, `email`, `password`, etc.).
- Admins are now system `_superusers` auth records.
- Builtin rate limiter (_supports tags, wildcards and exact routes matching_).
- Batch/transactional Web API endpoint.
- Impersonate Web API endpoint (_it could be also used for generating fixed/non-refreshable superuser tokens, aka. "API keys"_).
- Support for custom user request activity log attributes.
- One-Time Password (OTP) auth method (_via email code_).
- Multi-Factor Authentication (MFA) support (_currently requires any 2 different auth methods to be used_).
- Support for Record "proxy/projection" in preparation for the planned autogeneration of typed Go record models.
- Linear OAuth2 provider ([#5909](https://github.com/pocketbase/pocketbase/pull/5909); thanks @chnfyi).
- WakaTime OAuth2 provider ([#5829](https://github.com/pocketbase/pocketbase/pull/5829); thanks @tigawanna).
- Notion OAuth2 provider ([#4999](https://github.com/pocketbase/pocketbase/pull/4999); thanks @s-li1).
- monday.com OAuth2 provider ([#5346](https://github.com/pocketbase/pocketbase/pull/5346); thanks @Jaytpa01).
- New Instagram provider compatible with the new Instagram Login APIs ([#5588](https://github.com/pocketbase/pocketbase/pull/5588); thanks @pnmcosta).
    _The provider key is `instagram2` to prevent conflicts with existing linked users._
- Option to retrieve the OIDC OAuth2 user info from the `id_token` payload for the cases when the provider doesn't have a dedicated user info endpoint.
- Various minor UI improvements (_recursive `Presentable` view, slightly different collection options organization, zoom/pan for the logs chart, etc._)
- and many more...

#### Go/JSVM APIs changes

> - Go:   https://pocketbase.io/v023upgrade/go/.
> - JSVM: https://pocketbase.io/v023upgrade/jsvm/.

#### SDKs changes

- [JS SDK v0.22.0](https://github.com/pocketbase/js-sdk/blob/master/CHANGELOG.md)
- [Dart SDK v0.19.0](https://github.com/pocketbase/dart-sdk/blob/master/CHANGELOG.md)

#### Web APIs changes

- New `POST /api/batch` endpoint.

- New `GET /api/collections/meta/scaffolds` endpoint.

- New `DELETE /api/collections/{collection}/truncate` endpoint.

- New `POST /api/collections/{collection}/request-otp` endpoint.

- New `POST /api/collections/{collection}/auth-with-otp` endpoint.

- New `POST /api/collections/{collection}/impersonate/{id}` endpoint.

- ⚠️ If you are constructing requests to `/api/*` routes manually remove the trailing slash (_there is no longer trailing slash removal middleware registered by default_).

- ⚠️ Removed `/api/admins/*` endpoints because admins are converted to `_superusers` auth collection records.

- ⚠️ Previously when uploading new files to a multiple `file` field, new files were automatically appended to the existing field values.
     This behaviour has changed with v0.23+ and for consistency with the other multi-valued fields when uploading new files they will replace the old ones. If you want to prepend or append new files to an existing multiple `file` field value you can use the `+` prefix or suffix:
     ```js
     "documents": [file1, file2]  // => [file1_name, file2_name]
     "+documents": [file1, file2] // => [file1_name, file2_name, old1_name, old2_name]
     "documents+": [file1, file2] // => [old1_name, old2_name, file1_name, file2_name]
     ```

- ⚠️ Removed `GET /records/{id}/external-auths` and `DELETE /records/{id}/external-auths/{provider}` endpoints because this is now handled by sending list and delete requests to the `_externalAuths` collection.

- ⚠️ Changes to the app settings model fields and response (+new options such as `trustedProxy`, `rateLimits`, `batch`, etc.). The app settings Web APIs are mostly used by the Dashboard UI and rarely by the end users, but if you want to check all settings changes please refer to the [Settings Go struct](https://github.com/pocketbase/pocketbase/blob/develop/core/settings_model.go#L121).

- ⚠️ New flatten Collection model and fields structure. The Collection model Web APIs are mostly used by the Dashboard UI and rarely by the end users, but if you want to check all changes please refer to the [Collection Go struct](https://github.com/pocketbase/pocketbase/blob/develop/core/collection_model.go#L308).

- ⚠️ The top level error response `code` key was renamed to `status` for consistency with the Go APIs.
    The error field key remains `code`:
    ```js
    {
        "status": 400, // <-- old: "code"
        "message": "Failed to create record.",
        "data": {
            "title": {
                "code": "validation_required",
                "message": "Missing required value."
            }
        }
    }
    ```

- ⚠️ New fields in the `GET /api/collections/{collection}/auth-methods` response.
    _The old `authProviders`, `usernamePassword`, `emailPassword` fields are still returned in the response but are considered deprecated and will be removed in the future._
    ```js
    {
        "mfa": {
            "duration": 100,
            "enabled": true
        },
        "otp": {
            "duration": 0,
            "enabled": false
        },
        "password": {
            "enabled": true,
            "identityFields": ["email", "username"]
        },
        "oauth2": {
            "enabled": true,
            "providers": [{"name": "gitlab", ...}, {"name": "google", ...}]
        },
        // old fields...
    }
    ```

- ⚠️ Soft-deprecated the OAuth2 auth success `meta.avatarUrl` field in favour of `meta.avatarURL`.<|MERGE_RESOLUTION|>--- conflicted
+++ resolved
@@ -1,14 +1,13 @@
-<<<<<<< HEAD
 ## v0.27.0 (WIP)
 
 - Updated the mail attachments auto MIME type detection to use `gabriel-vasile/mimetype` for consistency and broader sniffing signatures support.
 
 - Updated the `select` field UI to accomodate better larger lists and RTL languages ([#4674](https://github.com/pocketbase/pocketbase/issues/4674)).
-=======
+
+
 ## v0.26.2
 
 - Updated `golang-jwt/jwt` dependency because it comes with a [minor security fix](https://github.com/golang-jwt/jwt/security/advisories/GHSA-mh63-6h87-95cp).
->>>>>>> 16539335
 
 
 ## v0.26.1
